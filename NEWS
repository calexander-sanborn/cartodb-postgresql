--- conflicted
+++ resolved
@@ -1,8 +1,6 @@
-<<<<<<< HEAD
 0.3.0dev - 2014-MM-DD
 ------------------
 
-=======
 0.2.1 - 2014-06-11
 ------------------
 
@@ -16,7 +14,6 @@
 
  - Do not add unique index on cartodb_id if already a primary key (#38)
 
->>>>>>> 9afc59da
 0.2.0 - 2014-06-09
 ------------------
 
