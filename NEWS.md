--- conflicted
+++ resolved
@@ -1,15 +1,13 @@
 next (2015-mm-dd)
 -----------------
 
-<<<<<<< HEAD
 0.11.0 (2015-09-dd)
 -------------------
 * Groups API
-=======
+
 0.10.2 (2015-09-24)
 -------------------
 * Add back the `DROP FUNCTION IF EXISTS CDB_UserTables(text);` to be able to upgrade from `0.7.3` upward [#160](https://github.com/CartoDB/cartodb-postgresql/issues/160)
->>>>>>> 7d106e68
 
 0.10.1 (2015-09-16)
 -------------------
