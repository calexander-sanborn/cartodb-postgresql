/*
   Gets the column names of a given table.

   Sample usage:

     SELECT @extschema@._CDB_GetColumns('public.films');
*/
CREATE OR REPLACE FUNCTION @extschema@._CDB_GetColumns(src_table REGCLASS)
RETURNS SETOF NAME
AS $$
  SELECT
    a.attname as "colname"
  FROM
    pg_catalog.pg_attribute a
  WHERE
    a.attnum > 0
      AND NOT a.attisdropped
      AND a.attrelid = (
        SELECT c.oid
          FROM pg_catalog.pg_class c
          LEFT JOIN pg_catalog.pg_namespace n ON n.oid = c.relnamespace
          WHERE c.oid = src_table::oid
            AND pg_catalog.pg_table_is_visible(c.oid)
      );
$$ LANGUAGE sql STABLE PARALLEL UNSAFE;


/*
    Given an array of quoted column names, it generates an UPDATE SET
    clause with the following form:

        the_geom = changed.the_geom,
        id = changed.id,
        elevation = changed.elevation

    Example of usage:

       SELECT @extschema@.__CDB_GetUpdateSetClause('{the_geom, id, elevation}', 'changed');
*/
CREATE OR REPLACE FUNCTION @extschema@.__CDB_GetUpdateSetClause(colnames TEXT[], update_source TEXT)
RETURNS TEXT
AS $$
DECLARE
  set_clause_list TEXT[];
  col TEXT;
BEGIN
  FOREACH col IN ARRAY colnames
  LOOP
    set_clause_list := array_append(set_clause_list, format('%1$s = %2$s.%1$s', col, update_source));
  END lOOP;
  RETURN array_to_string(set_clause_list, ', ');
END;
$$ LANGUAGE plpgsql IMMUTABLE PARALLEL SAFE;


/*
    Given a prefix, generate a safe unique NAME for a temp table.

    Example of usage:

       SELECT @extschema@.__CDB_GenerateUniqueName('src_sync'); --> src_sync_718794_120106

*/
CREATE OR REPLACE FUNCTION @extschema@.__CDB_GenerateUniqueName(prefix TEXT)
RETURNS NAME
AS $$
  SELECT format('%s_%s_%s', prefix, txid_current(), (random()*1000000)::int)::NAME;
$$ LANGUAGE sql VOLATILE PARALLEL UNSAFE;

/*
    Given a table name and an array of column names,
    return array of column names qualified with the table name

    Example of usage:

       SELECT cartodb.__CDB_QualifyColumns('t', ARRAY['a','b']); --> ARRAY['t.a','t.b']

*/
CREATE OR REPLACE FUNCTION cartodb.__CDB_QualifyColumns(tablename TEXT, colnames TEXT[]) RETURNS TEXT[] AS
$$
    SELECT array_agg(tablename || '.' || _colname) from unnest(colnames) _colname;
$$ LANGUAGE sql IMMUTABLE PARALLEL SAFE;

/*
   A Table Syncer

   Assumptions:
     - Both tables contain a consistent cartodb_id column
     - Destination table has all columns of the source or does not exist

   Sample usage:

     SELECT CDB_SyncTable('radar_stations', 'public', 'syncdest');
     SELECT CDB_SyncTable('test_sync_source', 'public', 'test_sync_dest', '{the_geom, the_geom_webmercator}');

*/
CREATE OR REPLACE FUNCTION @extschema@.CDB_SyncTable(src_table REGCLASS, dst_schema REGNAMESPACE, dst_table NAME, skip_cols NAME[] = '{}')
RETURNS void
AS $$
DECLARE
  fq_dest_table TEXT;

  colnames TEXT[];
  dst_colnames TEXT;
  src_colnames TEXT;

  src_hash_table_name NAME;
  dst_hash_table_name NAME;

  update_set_clause TEXT;

  num_rows BIGINT;
  err_context text;

  t timestamptz;
BEGIN
  -- If the destination table does not exist, just copy the source table
  fq_dest_table := format('%I.%I', dst_schema, dst_table);
  EXECUTE format('CREATE TABLE IF NOT EXISTS %s as TABLE %I', fq_dest_table, src_table);
  GET DIAGNOSTICS num_rows = ROW_COUNT;
  IF num_rows > 0 THEN
    RAISE NOTICE 'INSERTED % row(s)', num_rows;
    RETURN;
  END IF;

  skip_cols := skip_cols || '{cartodb_id}';

  -- Get the list of columns from the source table, excluding skip_cols
<<<<<<< HEAD
  SELECT ARRAY(SELECT quote_ident(c) FROM cartodb._CDB_GetColumns(src_table) as c EXCEPT SELECT unnest(skip_cols)) INTO colnames;
=======
  SELECT ARRAY(SELECT quote_ident(c) FROM @extschema@._CDB_GetColumns(src_table) as c EXCEPT SELECT unnest(skip_cols)) INTO colnames;
  quoted_colnames := array_to_string(colnames, ',');

  src_hash_table_name := @extschema@.__CDB_GenerateUniqueName('src_sync');
  dst_hash_table_name := @extschema@.__CDB_GenerateUniqueName('dst_sync');

  EXECUTE format('CREATE TEMP TABLE %I(cartodb_id BIGINT, hash TEXT) ON COMMIT DROP', src_hash_table_name);
  EXECUTE format('CREATE TEMP TABLE %I(cartodb_id BIGINT, hash TEXT) ON COMMIT DROP', dst_hash_table_name);

  -- Compute hash tables for src_table and dst_table h[cartodb_id] = hash(row)
  -- It'll take the form of a temp table with an index (easy to run set operations)
  t := clock_timestamp();
  EXECUTE format('INSERT INTO %I SELECT cartodb_id, md5(ROW(%s)::text) hash FROM %I', src_hash_table_name, quoted_colnames, src_table);
  EXECUTE format('INSERT INTO %I SELECT cartodb_id, md5(ROW(%s)::text) hash FROM %s', dst_hash_table_name, quoted_colnames, fq_dest_table);
  RAISE DEBUG 'Populate hash tables time (s): %', clock_timestamp() - t;

  -- Create indexes
  -- We use hash indexes as they are fit for id comparison.
  t := clock_timestamp();
  EXECUTE format('CREATE INDEX ON %I USING HASH (cartodb_id)', src_hash_table_name);
  EXECUTE format('CREATE INDEX ON %I USING HASH (cartodb_id)', dst_hash_table_name);
  RAISE DEBUG 'Index creation on hash tables time (s): %', clock_timestamp() - t;
>>>>>>> 75ba13b8

  -- Deal with deleted rows: ids in dest but not in source
  t := clock_timestamp();
  EXECUTE format(
    'DELETE FROM %1$s _dst WHERE NOT EXISTS (SELECT * FROM %2$I _src WHERE _src.cartodb_id=_dst.cartodb_id)',
    fq_dest_table, src_table);
  GET DIAGNOSTICS num_rows = ROW_COUNT;
  RAISE NOTICE 'DELETED % row(s)', num_rows;
  RAISE DEBUG 'DELETE time (s): %', clock_timestamp() - t;

  -- Deal with inserted rows: ids in source but not in dest
  t := clock_timestamp();
  EXECUTE format('
      INSERT INTO %1$s(cartodb_id, %2$s)
      SELECT cartodb_id, %2$s FROM %3$I _src WHERE NOT EXISTS (SELECT * FROM %1$s _dst WHERE _src.cartodb_id=_dst.cartodb_id)
  ', fq_dest_table, array_to_string(colnames, ','), src_table);
  GET DIAGNOSTICS num_rows = ROW_COUNT;
  RAISE NOTICE 'INSERTED % row(s)', num_rows;
  RAISE DEBUG 'INSERT time (s): %', clock_timestamp() - t;

  -- Deal with modified rows: ids in source and dest but different hashes
  t := clock_timestamp();
<<<<<<< HEAD
  update_set_clause := cartodb.__CDB_GetUpdateSetClause(colnames, '_changed');
  dst_colnames := array_to_string(cartodb.__CDB_QualifyColumns('_dst', colnames), ',');
  src_colnames := array_to_string(cartodb.__CDB_QualifyColumns('_src', colnames), ',');
=======
  update_set_clause := @extschema@.__CDB_GetUpdateSetClause(colnames, 'changed');
>>>>>>> 75ba13b8
  EXECUTE format('
      UPDATE %1$s _update SET %2$s
      FROM (
        SELECT _src.* FROM %3$s _src JOIN %1$s _dst ON (_dst.cartodb_id = _src.cartodb_id)
        WHERE  md5(ROW(%4$s)::text) <> md5(ROW(%5$s)::text)
      ) _changed
      WHERE _update.cartodb_id = _changed.cartodb_id;
  ', fq_dest_table, update_set_clause, src_table, dst_colnames, src_colnames);
  GET DIAGNOSTICS num_rows = ROW_COUNT;
  RAISE NOTICE 'MODIFIED % row(s)', num_rows;
  RAISE DEBUG 'UPDATE time (s): %', clock_timestamp() - t;
END;
$$ LANGUAGE plpgsql VOLATILE PARALLEL UNSAFE;<|MERGE_RESOLUTION|>--- conflicted
+++ resolved
@@ -126,32 +126,7 @@
   skip_cols := skip_cols || '{cartodb_id}';
 
   -- Get the list of columns from the source table, excluding skip_cols
-<<<<<<< HEAD
-  SELECT ARRAY(SELECT quote_ident(c) FROM cartodb._CDB_GetColumns(src_table) as c EXCEPT SELECT unnest(skip_cols)) INTO colnames;
-=======
-  SELECT ARRAY(SELECT quote_ident(c) FROM @extschema@._CDB_GetColumns(src_table) as c EXCEPT SELECT unnest(skip_cols)) INTO colnames;
-  quoted_colnames := array_to_string(colnames, ',');
-
-  src_hash_table_name := @extschema@.__CDB_GenerateUniqueName('src_sync');
-  dst_hash_table_name := @extschema@.__CDB_GenerateUniqueName('dst_sync');
-
-  EXECUTE format('CREATE TEMP TABLE %I(cartodb_id BIGINT, hash TEXT) ON COMMIT DROP', src_hash_table_name);
-  EXECUTE format('CREATE TEMP TABLE %I(cartodb_id BIGINT, hash TEXT) ON COMMIT DROP', dst_hash_table_name);
-
-  -- Compute hash tables for src_table and dst_table h[cartodb_id] = hash(row)
-  -- It'll take the form of a temp table with an index (easy to run set operations)
-  t := clock_timestamp();
-  EXECUTE format('INSERT INTO %I SELECT cartodb_id, md5(ROW(%s)::text) hash FROM %I', src_hash_table_name, quoted_colnames, src_table);
-  EXECUTE format('INSERT INTO %I SELECT cartodb_id, md5(ROW(%s)::text) hash FROM %s', dst_hash_table_name, quoted_colnames, fq_dest_table);
-  RAISE DEBUG 'Populate hash tables time (s): %', clock_timestamp() - t;
-
-  -- Create indexes
-  -- We use hash indexes as they are fit for id comparison.
-  t := clock_timestamp();
-  EXECUTE format('CREATE INDEX ON %I USING HASH (cartodb_id)', src_hash_table_name);
-  EXECUTE format('CREATE INDEX ON %I USING HASH (cartodb_id)', dst_hash_table_name);
-  RAISE DEBUG 'Index creation on hash tables time (s): %', clock_timestamp() - t;
->>>>>>> 75ba13b8
+  SELECT ARRAY(SELECT quote_ident(c) FROM  @extschema@._CDB_GetColumns(src_table) as c EXCEPT SELECT unnest(skip_cols)) INTO colnames;
 
   -- Deal with deleted rows: ids in dest but not in source
   t := clock_timestamp();
@@ -174,13 +149,9 @@
 
   -- Deal with modified rows: ids in source and dest but different hashes
   t := clock_timestamp();
-<<<<<<< HEAD
-  update_set_clause := cartodb.__CDB_GetUpdateSetClause(colnames, '_changed');
+  update_set_clause :=  @extschema@.__CDB_GetUpdateSetClause(colnames, '_changed');
   dst_colnames := array_to_string(cartodb.__CDB_QualifyColumns('_dst', colnames), ',');
   src_colnames := array_to_string(cartodb.__CDB_QualifyColumns('_src', colnames), ',');
-=======
-  update_set_clause := @extschema@.__CDB_GetUpdateSetClause(colnames, 'changed');
->>>>>>> 75ba13b8
   EXECUTE format('
       UPDATE %1$s _update SET %2$s
       FROM (
